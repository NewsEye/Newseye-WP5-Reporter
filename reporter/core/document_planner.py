import logging
from random import Random
from typing import List, Union, Tuple, cast

from .models import Fact, DocumentPlanNode, Message, Relation
from .message_generator import NoMessagesForSelectionException
from .pipeline import NLGPipelineComponent
from .registry import Registry
from .template_selector import TemplateMessageChecker

log = logging.getLogger('root')

# For now, these parameters are hard-coded
<<<<<<< HEAD
MIN_PARAGRAPHS_PER_DOC = 10000  # Try really hard to get at least this many
MAX_PARAGRAPHS_PER_DOC = 10000
=======
MIN_PARAGRAPHS_PER_DOC = 3  # Try really hard to get at least this many
MAX_PARAGRAPHS_PER_DOC = 100
>>>>>>> 500c942c
SENTENCES_PER_PARAGRAPH = 7
# How many messages are we allowed to take from the expanded set
MAX_EXPANDED_NUCLEI = 2

END_PARAGRAPH_RELATIVE_TRESHOLD = 0.0000001
END_PARAGRAPH_ABSOLUTE_THRESHOLD = 0.0

END_STORY_RELATIVE_TRESHOLD = 0.0000001
END_STORY_ABSOLUTE_TRESHOLD = 0.0


class HeadlineDocumentPlanner(NLGPipelineComponent):

    def run(self, registry: Registry, random: Random, language: str, scored_messages) \
            -> Tuple[DocumentPlanNode, List[Message]]:
        """
        Run this pipeline component.
        """

        log.debug("Creating headline document plan")

        # Root contains a sequence of children
        dp = DocumentPlanNode(children=[], relation=Relation.SEQUENCE)

        headline_message = scored_messages[0]
        all_messages = scored_messages

        dp.children.append(
            DocumentPlanNode(children=[headline_message], relation=Relation.SEQUENCE)
        )

        return dp, all_messages


class BodyDocumentPlanner(NLGPipelineComponent):
    """
    NLGPipeline that creates a DocumentPlan from the given nuclei and satellites.
    """

    def run(self, registry: Registry, random: Random, language: str, scored_messages: List[Message]) -> Tuple[DocumentPlanNode, List[Message]]:
        """
        Run this pipeline component.
        """

        log.debug("Creating body document plan")

        # Root contains a sequence of children
        dp = DocumentPlanNode(children=[], relation=Relation.SEQUENCE)

        nuclei = []
        all_messages = scored_messages

        # In the first paragraph, don't ever use a message that's been added during expansion
        # These are recognisable by having a <1 importance coefficient
        core_messages = [sm for sm in scored_messages if sm.importance_coefficient >= 1.]
        if not core_messages:
            raise NoMessagesForSelectionException

        # Prepare a template checker
        template_checker = TemplateMessageChecker(registry.get("templates")[language], all_messages)

        # The children of the root are sequences of messages, with the nuclei
        # as first elements.
        max_score = 0.0
        expanded_nuclei = 0
        # Keep track of what location is currently being talked about
        current_location = None
        for par_num in range(MAX_PARAGRAPHS_PER_DOC):
            if (par_num == 0 and len(core_messages)) or expanded_nuclei >= MAX_EXPANDED_NUCLEI:
                penalized_candidates = self._penalize_similarity(core_messages, nuclei)
            else:
                penalized_candidates = self._penalize_similarity(scored_messages, nuclei)

            if len(penalized_candidates) == 0:
                break

            for message in penalized_candidates:
                # TODO: Here there used to be logic forcing a location to be expressed. We need similar logic but more generic for the complete context (time, corpus, query, etc)
                if template_checker.exists_template_for_message(message):
                    break
            else:
                # Couldn't express ANY of the messages! V. unlikely to happen
                # Use the first one and let later stages deal with the problems
                message = penalized_candidates[0]

            if message.score == 0:
                break

            # Once we've got the min pars per doc, we can apply stricter tests for whether it's worth continuing
            if par_num >= MIN_PARAGRAPHS_PER_DOC:
                if message.score < max_score * END_STORY_RELATIVE_TRESHOLD:
                    # We've dropped to vastly below the importance of the most important nucleus: time to stop nattering
                    log.info("Nucleus score dropped below 20% of max score so far, stopping adding paragraphs")
                    break
                if message.score < END_STORY_ABSOLUTE_TRESHOLD:
                    # This absolute score is simply very low, so we're probably scraping the bottom of the barrel
                    log.info("Nucleus score dropped to a low absolute value, stopping adding paragraphs")
                    break

            # Check whether the added nucleus was from the expanded set
            if message.importance_coefficient < 1.:
                expanded_nuclei += 1

            message.prevent_aggregation = True
            nuclei.append(message)
            messages = [message]
            # Drop the chosen message from the lists of remaining messages
            scored_messages = [m for m in scored_messages if m is not message]
            core_messages = [m for m in core_messages if m is not message]

            # Select satellites
            par_length = 1
            satellite_candidates = self._encourage_similarity(scored_messages, message)
            for satellite in satellite_candidates:
                if satellite.score == 0 \
                        or satellite.score < END_PARAGRAPH_ABSOLUTE_THRESHOLD \
                        or satellite.score < message.score * END_PARAGRAPH_RELATIVE_TRESHOLD:
                    log.info("No more interesting things to include in paragraph, ending it")
                    break

                # TODO: Drop messages that have been EFFECTIVELY TOLD by another semantically-equivalent message


                # TODO: use END_STORY_RELATIVE_TRESHOLD to block this thing
                # Only use the fact if we have a template to express it
                # Otherwise skip to the next most relevant
                if template_checker.exists_template_for_message(satellite):

                    self._add_satellite(satellite, messages)

                    # Drop the chosen message from the lists of remaining messages
                    scored_messages = [m for m in scored_messages if m is not satellite]
                    core_messages = [m for m in core_messages if m is not satellite]

                    par_length += 1
                    if par_length >= SENTENCES_PER_PARAGRAPH:
                        log.info("Reached max length of paragraph, ending it")
                        break

                else:
                    log.warning('I wanted to express {}, but had no template for it'.format(satellite.main_fact))

            dp.children.append(
                DocumentPlanNode(children=messages, relation=Relation.SEQUENCE)
            )

            max_score = max(message.score, max_score)

        return dp, all_messages

    def _flatten(self, messages: List[Message]) -> List[Message]:
        flat = []
        # Copy the list, since modifying it modifies also the resulting DocumentPlan.
        todo = messages[:]
        while todo:
            m = todo.pop()
            if isinstance(m, Message):
                flat.append(m)
            else:
                # Extend with non-None children
                todo.extend([c for c in m.children if c])
        return flat

    def _penalize_similarity(self, candidates: List[Message], nuclei: List[Message]) -> List[Message]:
        # TODO: This is domain specific, consider splitting this off to a domain-specific method in a subclass
        return candidates
        if not nuclei:
            return candidates
        for nucleus in nuclei:
            # TODO: This is pretty meaningless in the toy dataset we are using now
            candidates = [msg for msg in candidates if nucleus.main_fact.analysis_type != msg.main_fact.analysis_type]
        return candidates

    def _encourage_similarity(self, candidates: List[Message], nucleus: Message) -> List[Message]:
        # TODO: This is domain specific, consider splitting this off to a domain-specific method in a subclass
        # TODO: This is pretty meaningless in the toy dataset we are using now
        return [msg for msg in candidates if nucleus.main_fact.analysis_type == msg.main_fact.analysis_type]

    def _add_satellite(self, satellite: Message, messages: List[Union[DocumentPlanNode, Message]]) -> None:
        for idx, msg in enumerate(messages):
            if not isinstance(msg, Message):
                # It's not a Message, so it must be a non-leaf DPN
                msg = cast(DocumentPlanNode, msg)

                # A DPN without any children is not a meaningful thing and should never happen
                assert len(msg.children) > 0

                # At this point all DPNs should be flat, so this is supposed to make sense
                assert isinstance(msg.children[-1], Message)
                last_child = cast(Message, msg.children[-1])

                if msg.relation == Relation.LIST and last_child.main_fact.analysis_type == satellite.main_fact.analysis_type:
                    msg.children.append(satellite)
                    return
                else:
                    continue

            # Check whether any ordering of the messages results in Elaboration or Exemplification
            for first, second in [(msg, satellite), (satellite, msg)]:
                rel = self._get_suitable_relation(first, second)
                if rel != Relation.SEQUENCE:
                    children = [first ,second]
                    messages[idx] = DocumentPlanNode(children, rel)
                    return

            # Not elaboration/exemplification, check whether it's meaningful to use a Relation.LIST
            if self._is_same_stat_type(msg, satellite):
                children = [msg, satellite]
                messages[idx] = DocumentPlanNode(children, Relation.LIST)
                return

            # Nope, only Relation.SEQUENCE makes sense. We'll just leave it at that.

        messages.append(satellite)

    def _get_suitable_relation(self, msg_1: Message, msg_2: Message) -> Relation:
        fact_1 = msg_1.main_fact
        fact_2 = msg_2.main_fact

        if self._is_contrastion(fact_1, fact_2):
            return Relation.CONTRAST
        elif self._is_elaboration(fact_1, fact_2):
            return Relation.ELABORATION
        elif self._is_exemplification(fact_1, fact_2):
            return Relation.EXEMPLIFICATION
        return Relation.SEQUENCE

    def _is_contrastion(self, fact1: Fact, fact2: Fact) -> bool:
        # TODO: There used to be really complex logic here, it needs to be reintroduced
        return False

    def _is_elaboration(self, fact1: Fact, fact2: Fact) -> bool:
        # TODO: There used to be really complex logic here, it needs to be reintroduced
        return False

    def _is_exemplification(self, fact1: Fact, fact2: Fact) -> bool:
        # TODO: There used to be really complex logic here, it needs to be reintroduced
        return False

    def _is_same_stat_type(self, msg1: Fact, msg2: Fact) -> bool:
        # TODO: There used to be really complex logic here, it needs to be reintroduced
        return False<|MERGE_RESOLUTION|>--- conflicted
+++ resolved
@@ -11,13 +11,8 @@
 log = logging.getLogger('root')
 
 # For now, these parameters are hard-coded
-<<<<<<< HEAD
-MIN_PARAGRAPHS_PER_DOC = 10000  # Try really hard to get at least this many
-MAX_PARAGRAPHS_PER_DOC = 10000
-=======
 MIN_PARAGRAPHS_PER_DOC = 3  # Try really hard to get at least this many
 MAX_PARAGRAPHS_PER_DOC = 100
->>>>>>> 500c942c
 SENTENCES_PER_PARAGRAPH = 7
 # How many messages are we allowed to take from the expanded set
 MAX_EXPANDED_NUCLEI = 2
